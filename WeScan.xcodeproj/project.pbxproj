--- conflicted
+++ resolved
@@ -653,11 +653,8 @@
 				"zh-Hans",
 				"zh-Hant",
 				de,
-<<<<<<< HEAD
 				"pt-BR",
-=======
 				hu,
->>>>>>> dcf0101b
 			);
 			mainGroup = A1D4BCAE202C4F3800FCDDEC;
 			productRefGroup = A1D4BCB8202C4F3800FCDDEC /* Products */;
@@ -903,11 +900,8 @@
 				B940E3C621AC2568003B3C0B /* zh-Hans */,
 				B940E3C721AC256E003B3C0B /* zh-Hant */,
 				9541C84122155DD3005FBCD3 /* de */,
-<<<<<<< HEAD
 				82A414A022B9391B00DF5831 /* pt-BR */,
-=======
 				274DF35922D363BC0095CE49 /* hu */,
->>>>>>> dcf0101b
 			);
 			name = Localizable.strings;
 			sourceTree = "<group>";
