--- conflicted
+++ resolved
@@ -66,15 +66,11 @@
         self.videoPreviewLayer = videoPreviewLayer
         super.init()
         
-<<<<<<< HEAD
-        let device = AVCaptureDevice.default(for: AVMediaType.video)
-=======
-        guard AVCaptureDevice.default(for: .video) != nil else {
+        guard let device = AVCaptureDevice.default(for: AVMediaType.video) else {
             let error = ImageScannerControllerError.inputDevice
             delegate?.captureSessionManager(self, didFailWithError: error)
             return nil
         }
->>>>>>> 99ad1160
         
         captureSession.beginConfiguration()
         captureSession.sessionPreset = AVCaptureSession.Preset.photo
@@ -85,12 +81,11 @@
         videoOutput.alwaysDiscardsLateVideoFrames = true
         
         defer {
-            device?.unlockForConfiguration()
+            device.unlockForConfiguration()
             captureSession.commitConfiguration()
         }
         
-        guard let inputDevice = device,
-            let deviceInput = try? AVCaptureDeviceInput(device: inputDevice),
+        guard let deviceInput = try? AVCaptureDeviceInput(device: device),
             captureSession.canAddInput(deviceInput),
             captureSession.canAddOutput(photoOutput),
             captureSession.canAddOutput(videoOutput) else {
@@ -100,7 +95,7 @@
         }
         
         do {
-            try inputDevice.lockForConfiguration()
+            try device.lockForConfiguration()
         } catch {
             let error = ImageScannerControllerError.inputDevice
             delegate?.captureSessionManager(self, didFailWithError: error)
